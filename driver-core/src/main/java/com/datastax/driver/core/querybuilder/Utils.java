--- conflicted
+++ resolved
@@ -34,11 +34,7 @@
 
     private static final Pattern cnamePattern = Pattern.compile("\\w+(?:\\[.+\\])?");
 
-<<<<<<< HEAD
     static StringBuilder joinAndAppend(StringBuilder sb, String separator, List<? extends Appendeable> values, List<Object> variables) {
-=======
-    static StringBuilder joinAndAppend(StringBuilder sb, String separator, List<? extends Appendeable> values, List<ByteBuffer> variables) {
->>>>>>> 95d32574
         for (int i = 0; i < values.size(); i++) {
             if (i > 0)
                 sb.append(separator);
@@ -270,8 +266,6 @@
         return false;
     }
 
-<<<<<<< HEAD
-=======
     static boolean isIdempotent(Object value) {
         if(value == null) {
             return true;
@@ -297,23 +291,6 @@
         return true;
     }
 
-    private static StringBuilder appendMap(Map<?, ?> m, StringBuilder sb, boolean rawValue) {
-        sb.append('{');
-        boolean first = true;
-        for (Map.Entry<?, ?> entry : m.entrySet()) {
-            if (first)
-                first = false;
-            else
-                sb.append(',');
-            appendFlatValue(entry.getKey(), sb, rawValue);
-            sb.append(':');
-            appendFlatValue(entry.getValue(), sb, rawValue);
-        }
-        sb.append('}');
-        return sb;
-    }
-
->>>>>>> 95d32574
     private static StringBuilder appendValueString(String value, StringBuilder sb) {
         return sb.append(DataType.text().format(value));
     }
