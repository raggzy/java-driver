--- conflicted
+++ resolved
@@ -16,11 +16,7 @@
 package com.datastax.driver.core;
 
 import com.datastax.driver.core.policies.*;
-<<<<<<< HEAD
-=======
 import com.datastax.driver.core.utils.CassandraVersion;
-import com.google.common.collect.Lists;
->>>>>>> b430b15b
 import org.testng.annotations.Test;
 
 import java.util.Iterator;
@@ -28,25 +24,19 @@
 
 import static org.assertj.core.api.Assertions.assertThat;
 
-<<<<<<< HEAD
 public class StatementWrapperTest extends CCMTestsSupport {
-=======
-public class StatementWrapperTest extends CCMBridge.PerClassSingleNodeCluster {
 
     private static final String INSERT_QUERY = "insert into test (k, v) values (?, ?)";
     private static final String SELECT_QUERY = "select * from test where k = ?";
-
-    @Override
-    protected Collection<String> getTableDefinitions() {
-        return Lists.newArrayList(
-                "create table test (k text primary key, v int)"
-        );
-    }
->>>>>>> b430b15b
 
     CustomLoadBalancingPolicy loadBalancingPolicy = new CustomLoadBalancingPolicy();
     CustomSpeculativeExecutionPolicy speculativeExecutionPolicy = new CustomSpeculativeExecutionPolicy();
     CustomRetryPolicy retryPolicy = new CustomRetryPolicy();
+
+    @Override
+    public void onTestContextInitialized() {
+        execute("create table test (k text primary key, v int)");
+    }
 
     @Override
     public Cluster.Builder createClusterBuilder() {
@@ -96,38 +86,38 @@
         assertThat(retryPolicy.customStatementsHandled.get()).isEqualTo(1);
     }
 
-    @CassandraVersion(major=2.0)
+    @CassandraVersion(major = 2.0)
     @Test(groups = "short")
     public void should_execute_wrapped_simple_statement() {
-        session.execute(new CustomStatement(new SimpleStatement(INSERT_QUERY, "key_simple", 1)));
-
-        ResultSet rs = session.execute(new CustomStatement(new SimpleStatement(SELECT_QUERY, "key_simple")));
+        session().execute(new CustomStatement(new SimpleStatement(INSERT_QUERY, "key_simple", 1)));
+
+        ResultSet rs = session().execute(new CustomStatement(new SimpleStatement(SELECT_QUERY, "key_simple")));
         assertThat(rs.one().getInt("v")).isEqualTo(1);
     }
 
     @Test(groups = "short")
     public void should_execute_wrapped_bound_statement() {
-        PreparedStatement preparedStatement = session.prepare(new SimpleStatement(INSERT_QUERY));
-        session.execute(new CustomStatement(preparedStatement.bind("key_bound", 1)));
-
-        preparedStatement = session.prepare(new SimpleStatement(SELECT_QUERY));
-        ResultSet rs = session.execute(new CustomStatement(preparedStatement.bind("key_bound")));
-        assertThat(rs.one().getInt("v")).isEqualTo(1);
-    }
-
-    @CassandraVersion(major=2.0)
+        PreparedStatement preparedStatement = session().prepare(new SimpleStatement(INSERT_QUERY));
+        session().execute(new CustomStatement(preparedStatement.bind("key_bound", 1)));
+
+        preparedStatement = session().prepare(new SimpleStatement(SELECT_QUERY));
+        ResultSet rs = session().execute(new CustomStatement(preparedStatement.bind("key_bound")));
+        assertThat(rs.one().getInt("v")).isEqualTo(1);
+    }
+
+    @CassandraVersion(major = 2.0)
     @Test(groups = "short")
     public void should_execute_wrapped_batch_statement() {
         BatchStatement batchStatement = new BatchStatement();
         batchStatement.add(new SimpleStatement(INSERT_QUERY, "key_batch", 1));
 
-        session.execute(new CustomStatement(batchStatement));
-
-        ResultSet rs = session.execute(SELECT_QUERY, "key_batch");
-        assertThat(rs.one().getInt("v")).isEqualTo(1);
-    }
-
-    @CassandraVersion(major=2.0)
+        session().execute(new CustomStatement(batchStatement));
+
+        ResultSet rs = session().execute(SELECT_QUERY, "key_batch");
+        assertThat(rs.one().getInt("v")).isEqualTo(1);
+    }
+
+    @CassandraVersion(major = 2.0)
     @Test(groups = "short")
     public void should_add_wrapped_batch_statement_to_batch_statement() {
         BatchStatement batchStatementForWrapping = new BatchStatement();
@@ -137,12 +127,12 @@
         batchStatement.add(new CustomStatement(new SimpleStatement(INSERT_QUERY, "key2", 2)));
         batchStatement.add(new CustomStatement(batchStatementForWrapping));
 
-        session.execute(batchStatement);
-
-        ResultSet rs = session.execute(SELECT_QUERY, "key1");
-        assertThat(rs.one().getInt("v")).isEqualTo(1);
-
-        rs = session.execute(SELECT_QUERY, "key2");
+        session().execute(batchStatement);
+
+        ResultSet rs = session().execute(SELECT_QUERY, "key1");
+        assertThat(rs.one().getInt("v")).isEqualTo(1);
+
+        rs = session().execute(SELECT_QUERY, "key2");
         assertThat(rs.one().getInt("v")).isEqualTo(2);
     }
 
