/*
 *      Copyright (C) 2012-2015 DataStax Inc.
 *
 *   Licensed under the Apache License, Version 2.0 (the "License");
 *   you may not use this file except in compliance with the License.
 *   You may obtain a copy of the License at
 *
 *      http://www.apache.org/licenses/LICENSE-2.0
 *
 *   Unless required by applicable law or agreed to in writing, software
 *   distributed under the License is distributed on an "AS IS" BASIS,
 *   WITHOUT WARRANTIES OR CONDITIONS OF ANY KIND, either express or implied.
 *   See the License for the specific language governing permissions and
 *   limitations under the License.
 */
package com.datastax.driver.core;

import java.io.IOException;
import java.math.BigDecimal;
import java.math.BigInteger;
import java.net.InetAddress;
import java.net.InetSocketAddress;
import java.net.ServerSocket;
import java.nio.ByteBuffer;
import java.util.*;

import static org.testng.Assert.fail;

import org.scassandra.Scassandra;
import org.scassandra.ScassandraFactory;
import org.slf4j.Logger;
import org.slf4j.LoggerFactory;
import org.testng.SkipException;

import com.datastax.driver.core.policies.RoundRobinPolicy;
import com.datastax.driver.core.policies.WhiteListPolicy;

/**
 * A number of static fields/methods handy for tests.
 */
public abstract class TestUtils {

    private static final Logger logger = LoggerFactory.getLogger(TestUtils.class);

    public static final String CREATE_KEYSPACE_SIMPLE_FORMAT = "CREATE KEYSPACE %s WITH replication = { 'class' : 'SimpleStrategy', 'replication_factor' : %d }";
    public static final String CREATE_KEYSPACE_GENERIC_FORMAT = "CREATE KEYSPACE %s WITH replication = { 'class' : '%s', %s }";

    public static final String SIMPLE_KEYSPACE = "ks";
    public static final String SIMPLE_TABLE = "test";

    public static final String CREATE_TABLE_SIMPLE_FORMAT = "CREATE TABLE %s (k text PRIMARY KEY, t text, i int, f float)";

    public static final String INSERT_FORMAT = "INSERT INTO %s (k, t, i, f) VALUES ('%s', '%s', %d, %f)";
    public static final String SELECT_ALL_FORMAT = "SELECT * FROM %s";

    public static final int TEST_BASE_NODE_WAIT = SystemProperties.getInt("com.datastax.driver.TEST_BASE_NODE_WAIT", 60);

    @SuppressWarnings({ "unchecked", "rawtypes" })
    public static BoundStatement setBoundValue(BoundStatement bs, String name, DataType type, Object value) {
        switch (type.getName()) {
            case ASCII:
                bs.setString(name, (String)value);
                break;
            case BIGINT:
                bs.setLong(name, (Long)value);
                break;
            case BLOB:
                bs.setBytes(name, (ByteBuffer)value);
                break;
            case BOOLEAN:
                bs.setBool(name, (Boolean)value);
                break;
            case COUNTER:
                // Just a no-op, we shouldn't handle counters the same way than other types
                break;
            case DECIMAL:
                bs.setDecimal(name, (BigDecimal)value);
                break;
            case DOUBLE:
                bs.setDouble(name, (Double)value);
                break;
            case FLOAT:
                bs.setFloat(name, (Float)value);
                break;
            case INET:
                bs.setInet(name, (InetAddress)value);
                break;
            case INT:
                bs.setInt(name, (Integer)value);
                break;
            case TEXT:
                bs.setString(name, (String)value);
                break;
            case TIMESTAMP:
                bs.setDate(name, (Date)value);
                break;
            case UUID:
                bs.setUUID(name, (UUID)value);
                break;
            case VARCHAR:
                bs.setString(name, (String)value);
                break;
            case VARINT:
                bs.setVarint(name, (BigInteger)value);
                break;
            case TIMEUUID:
                bs.setUUID(name, (UUID)value);
                break;
            case LIST:
                bs.setList(name, (List)value);
                break;
            case SET:
                bs.setSet(name, (Set)value);
                break;
            case MAP:
                bs.setMap(name, (Map)value);
                break;
            default:
                throw new RuntimeException("Missing handling of " + type);
        }
        return bs;
    }

    public static Object getValue(Row row, String name, DataType type) {
        switch (type.getName()) {
            case ASCII:
                return row.getString(name);
            case BIGINT:
                return row.getLong(name);
            case BLOB:
                return row.getBytes(name);
            case BOOLEAN:
                return row.getBool(name);
            case COUNTER:
                return row.getLong(name);
            case DECIMAL:
                return row.getDecimal(name);
            case DOUBLE:
                return row.getDouble(name);
            case FLOAT:
                return row.getFloat(name);
            case INET:
                return row.getInet(name);
            case INT:
                return row.getInt(name);
            case TEXT:
                return row.getString(name);
            case TIMESTAMP:
                return row.getDate(name);
            case UUID:
                return row.getUUID(name);
            case VARCHAR:
                return row.getString(name);
            case VARINT:
                return row.getVarint(name);
            case TIMEUUID:
                return row.getUUID(name);
            case LIST:
                return row.getList(name, type.getTypeArguments().get(0).asJavaClass());
            case SET:
                return row.getSet(name, type.getTypeArguments().get(0).asJavaClass());
            case MAP:
                return row.getMap(name, type.getTypeArguments().get(0).asJavaClass(), type.getTypeArguments().get(1).asJavaClass());
        }
        throw new RuntimeException("Missing handling of " + type);
    }

    // Always return the "same" value for each type
    @SuppressWarnings("serial")
    public static Object getFixedValue(final DataType type) {
        try {
            switch (type.getName()) {
                case ASCII:
                    return "An ascii string";
                case BIGINT:
                    return 42L;
                case BLOB:
                    return ByteBuffer.wrap(new byte[]{ (byte)4, (byte)12, (byte)1 });
                case BOOLEAN:
                    return true;
                case COUNTER:
                    throw new UnsupportedOperationException("Cannot 'getSomeValue' for counters");
                case DECIMAL:
                    return new BigDecimal("3.1415926535897932384626433832795028841971693993751058209749445923078164062862089986280348253421170679");
                case DOUBLE:
                    return 3.142519;
                case FLOAT:
                    return 3.142519f;
                case INET:
                    return InetAddress.getByAddress(new byte[]{ (byte)127, (byte)0, (byte)0, (byte)1 });
                case INT:
                    return 24;
                case TEXT:
                    return "A text string";
                case TIMESTAMP:
                    return new Date(1352288289L);
                case UUID:
                    return UUID.fromString("087E9967-CCDC-4A9B-9036-05930140A41B");
                case VARCHAR:
                    return "A varchar string";
                case VARINT:
                    return new BigInteger("123456789012345678901234567890");
                case TIMEUUID:
                    return UUID.fromString("FE2B4360-28C6-11E2-81C1-0800200C9A66");
                case LIST:
                    return new ArrayList<Object>(){{ add(getFixedValue(type.getTypeArguments().get(0))); }};
                case SET:
                    return new HashSet<Object>(){{ add(getFixedValue(type.getTypeArguments().get(0))); }};
                case MAP:
                    return new HashMap<Object, Object>(){{ put(getFixedValue(type.getTypeArguments().get(0)), getFixedValue(type.getTypeArguments().get(1))); }};
            }
        } catch (Exception e) {
            throw new RuntimeException(e);
        }
        throw new RuntimeException("Missing handling of " + type);
    }

    // Always return the "same" value for each type
    @SuppressWarnings("serial")
    public static Object getFixedValue2(final DataType type) {
        try {
            switch (type.getName()) {
                case ASCII:
                    return "A different ascii string";
                case BIGINT:
                    return Long.MAX_VALUE;
                case BLOB:
                    ByteBuffer bb = ByteBuffer.allocate(64);
                    bb.putInt(0xCAFE);
                    bb.putShort((short) 3);
                    bb.putShort((short) 45);
                    return bb;
                case BOOLEAN:
                    return false;
                case COUNTER:
                    throw new UnsupportedOperationException("Cannot 'getSomeValue' for counters");
                case DECIMAL:
                    return new BigDecimal("12.3E+7");
                case DOUBLE:
                    return Double.POSITIVE_INFINITY;
                case FLOAT:
                    return Float.POSITIVE_INFINITY;
                case INET:
                    return InetAddress.getByName("123.123.123.123");
                case INT:
                    return Integer.MAX_VALUE;
                case TEXT:
                    return "résumé";
                case TIMESTAMP:
                    return new Date(872835240000L);
                case UUID:
                    return UUID.fromString("067e6162-3b6f-4ae2-a171-2470b63dff00");
                case VARCHAR:
                    return "A different varchar résumé";
                case VARINT:
                    return new BigInteger(Integer.toString(Integer.MAX_VALUE) + "000");
                case TIMEUUID:
                    return UUID.fromString("FE2B4360-28C6-11E2-81C1-0800200C9A66");
                case LIST:
                    return new ArrayList<Object>(){{ add(getFixedValue2(type.getTypeArguments().get(0))); }};
                case SET:
                    return new HashSet<Object>(){{ add(getFixedValue2(type.getTypeArguments().get(0))); }};
                case MAP:
                    return new HashMap<Object, Object>(){{ put(getFixedValue2(type.getTypeArguments().get(0)), getFixedValue2(type.getTypeArguments().get(1))); }};
            }
        } catch (Exception e) {
            throw new RuntimeException(e);
        }
        throw new RuntimeException("Missing handling of " + type);
    }

    // Wait for a node to be up and running
    // This is used because there is some delay between when a node has been
    // added through ccm and when it's actually available for querying
    public static void waitFor(String node, Cluster cluster) {
        waitFor(node, cluster, TEST_BASE_NODE_WAIT, false, false);
    }

    public static void waitFor(String node, Cluster cluster, int maxTry) {
        waitFor(node, cluster, maxTry, false, false);
    }

    public static void waitForDown(String node, Cluster cluster) {
        waitFor(node, cluster, TEST_BASE_NODE_WAIT * 3, true, false);
    }

    public static void waitForDownWithWait(String node, Cluster cluster, int waitTime) {
        waitForDown(node, cluster);

        // FIXME: Once stop() works, remove this line
        try {
            Thread.sleep(waitTime * 1000);
        } catch (InterruptedException e) {
            e.printStackTrace();
        }
    }

    public static void waitForDown(String node, Cluster cluster, int maxTry) {
        waitFor(node, cluster, maxTry, true, false);
    }

    public static void stopAndWait(CCMBridge.CCMCluster c, int node) {
        c.cassandraCluster.stop(node);
        waitForDownWithWait(CCMBridge.IP_PREFIX + node, c.cluster, 5);
    }

    public static void waitForDecommission(String node, Cluster cluster) {
        waitFor(node, cluster, TEST_BASE_NODE_WAIT / 2, true, true);
    }

    public static void waitForDecommission(String node, Cluster cluster, int maxTry) {
        waitFor(node, cluster, maxTry, true, true);
    }

    private static void waitFor(String node, Cluster cluster, int maxTry, boolean waitForDead, boolean waitForOut) {
        if (waitForDead || waitForOut)
            if (waitForDead)
                logger.info("Waiting for stopped node: " + node);
            else if (waitForOut)
                logger.info("Waiting for decommissioned node: " + node);
        else
            logger.info("Waiting for upcoming node: " + node);

        // In the case where the we've killed the last node in the cluster, if we haven't
        // tried doing an actual query, the driver won't realize that last node is dead until
        // keep alive kicks in, but that's a fairly long time. So we cheat and trigger a force
        // the detection by forcing a request.
        if (waitForDead || waitForOut)
            cluster.manager.submitSchemaRefresh(null, null, null);

        InetAddress address;
        try {
             address = InetAddress.getByName(node);
        } catch (Exception e) {
            // That's a problem but that's not *our* problem
            return;
        }

        Metadata metadata = cluster.getMetadata();
        for (int i = 0; i < maxTry; ++i) {
            for (Host host : metadata.getAllHosts()) {
                if (host.getAddress().equals(address) && testHost(host, waitForDead)) {
                    try { Thread.sleep(10000); } catch (Exception e) {}
                    return;
                }
            }
            try { Thread.sleep(1000); } catch (Exception e) {}
        }

        for (Host host : metadata.getAllHosts()) {
            if (host.getAddress().equals(address)) {
                if (testHost(host, waitForDead)) {
                    return;
                } else {
                    // logging it because this give use the timestamp of when this happens
                    logger.info(node + " is not " + (waitForDead ? "DOWN" : "UP") + " after " + maxTry + 's');
                    throw new IllegalStateException(node + " is not " + (waitForDead ? "DOWN" : "UP") + " after " + maxTry + 's');
                }
            }
        }

        if (waitForOut){
            return;
        } else {
            logger.info(node + " is not part of the cluster after " + maxTry + 's');
            throw new IllegalStateException(node + " is not part of the cluster after " + maxTry + 's');
        }
    }

    private static boolean testHost(Host host, boolean testForDown) {
        return testForDown ? !host.isUp() : host.isUp();
    }

    public static void versionCheck(double majorCheck, int minorCheck, String skipString) {
        String version = System.getProperty("cassandra.version");
        String[] versionArray = version.split("\\.|-");
        double major = Double.parseDouble(versionArray[0] + "." + versionArray[1]);
        int minor = Integer.parseInt(versionArray[2]);

        if (major < majorCheck || (major == majorCheck && minor < minorCheck)) {
            throw new SkipException("Version >= " + majorCheck + "." + minorCheck + " required.  Description: " + skipString);
        }
    }

    /** Utility method to find the {@code Host} object corresponding to a node in a cluster. */
    public static Host findHost(Cluster cluster, int hostNumber) {
        String address = CCMBridge.ipOfNode(hostNumber);
        for (Host host : cluster.getMetadata().getAllHosts()) {
            if (host.getAddress().getHostAddress().equals(address))
                return host;
        }
        fail(address + " not found in cluster metadata");
        return null; // never reached
    }

    public static int numberOfLocalCoreConnections(Cluster cluster) {
        Configuration configuration = cluster.getConfiguration();
<<<<<<< HEAD
        ProtocolVersion protocolVersion = configuration.getProtocolOptions().getProtocolVersionEnum();
        return (protocolVersion.compareTo(ProtocolVersion.V3) < 0)
            ? configuration.getPoolingOptions().getCoreConnectionsPerHost(HostDistance.LOCAL)
            : 1;
    }

=======
        return configuration.getPoolingOptions().getCoreConnectionsPerHost(HostDistance.LOCAL);
    }
>>>>>>> 74285f81
    /**
     * @return A Scassandra instance with an arbitrarily chosen binary port from 8042-8142 and admin port from
     * 8052-8152.
     */
    public static Scassandra createScassandraServer() {
        int binaryPort = findAvailablePort(8042);
        int adminPort = findAvailablePort(8052);
        return ScassandraFactory.createServer(binaryPort, adminPort);
    }

    /**
     * @param startingWith The first port to try, if unused will keep trying the next port until one is found up to
     *                     100 subsequent ports.
     * @return A local port that is currently unused.
     */
    public static int findAvailablePort(int startingWith) {
        IOException last = null;
        for (int port = startingWith; port < startingWith + 100; port++) {
            try {
                ServerSocket s = new ServerSocket(port);
                s.close();
                return port;
            } catch (IOException e) {
                last = e;
            }
        }
        // If for whatever reason a port could not be acquired throw the last encountered exception.
        throw new RuntimeException("Could not acquire an available port", last);
    }

    /**
     * @return The desired target protocol version based on the 'cassandra.version' System property.
     */
    public static int getDesiredProtocolVersion() {
        String version = System.getProperty("cassandra.version");
        String[] versionArray = version.split("\\.|-");
        double major = Double.parseDouble(versionArray[0] + "." + versionArray[1]);
        if(major < 2.0) {
            return 1;
        } else {
            return 2;
        }
    }

    /**
     * @return a {@Cluster} instance that connects only to the control host of the given cluster.
     */
    public static Cluster buildControlCluster(Cluster cluster) {
        Host controlHost = cluster.manager.controlConnection.connectedHost();
        List<InetSocketAddress> singleAddress = Collections.singletonList(controlHost.getSocketAddress());
        return Cluster.builder()
            .addContactPointsWithPorts(singleAddress)
            .withLoadBalancingPolicy(new WhiteListPolicy(new RoundRobinPolicy(), singleAddress))
            .build();
    }
}<|MERGE_RESOLUTION|>--- conflicted
+++ resolved
@@ -395,17 +395,12 @@
 
     public static int numberOfLocalCoreConnections(Cluster cluster) {
         Configuration configuration = cluster.getConfiguration();
-<<<<<<< HEAD
         ProtocolVersion protocolVersion = configuration.getProtocolOptions().getProtocolVersionEnum();
         return (protocolVersion.compareTo(ProtocolVersion.V3) < 0)
             ? configuration.getPoolingOptions().getCoreConnectionsPerHost(HostDistance.LOCAL)
             : 1;
     }
 
-=======
-        return configuration.getPoolingOptions().getCoreConnectionsPerHost(HostDistance.LOCAL);
-    }
->>>>>>> 74285f81
     /**
      * @return A Scassandra instance with an arbitrarily chosen binary port from 8042-8142 and admin port from
      * 8052-8152.
